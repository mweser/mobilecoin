--- conflicted
+++ resolved
@@ -1323,7 +1323,6 @@
                 Err(Error::InvalidBlockVersion(invalid_block.version))
             );
 
-<<<<<<< HEAD
             if last_block.version > 0 {
                 let invalid_block = Block::new_with_parent(
                     last_block.version - 1,
@@ -1336,18 +1335,6 @@
                     Err(Error::InvalidBlock)
                 );
             }
-=======
-            let invalid_block = Block::new_with_parent(
-                last_block.version - 1,
-                &last_block,
-                &Default::default(),
-                &block_contents,
-            );
-            assert_eq!(
-                ledger_db.append_block(&invalid_block, &block_contents, None),
-                Err(Error::InvalidBlockVersion(invalid_block.version))
-            );
->>>>>>> 8b61588c
         }
     }
 
