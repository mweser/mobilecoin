--- conflicted
+++ resolved
@@ -1,10 +1,6 @@
 [package]
 name = "mc-crypto-x509-test-vectors"
-<<<<<<< HEAD
-version = "1.3.0-pre0"
-=======
 version = "1.2.0-pre2"
->>>>>>> 7802fcd3
 authors = ["MobileCoin"]
 edition = "2018"
 description = "Utilities for generating certificates and chains for unit tests"
