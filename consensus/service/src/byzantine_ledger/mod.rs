// Copyright (c) 2018-2022 The MobileCoin Foundation

//! A Federated, Byzantine Fault-Tolerant Ledger.
//!
//! Orchestrates running single-slot consensus, or performing ledger sync with
//! peers.

mod ledger_sync_state;
mod pending_values;
mod task_message;
mod worker;

use crate::{
    byzantine_ledger::{task_message::TaskMessage, worker::ByzantineLedgerWorker},
    counters,
    mint_tx_manager::{MintTxManager, MintTxManagerError},
    tx_manager::{TxManager, TxManagerError},
};
use displaydoc::Display;
use mc_common::{logger::Logger, NodeID, ResponderId};
use mc_connection::{BlockchainConnection, ConnectionManager};
use mc_consensus_enclave::ConsensusEnclave;
use mc_consensus_scp::{scp_log::LoggingScpNode, Node, QuorumSet, ScpNode};
use mc_crypto_keys::Ed25519Pair;
use mc_ledger_db::Ledger;
use mc_ledger_sync::{LedgerSyncService, ReqwestTransactionsFetcher};
use mc_peers::{
    Broadcast, ConsensusConnection, ConsensusMsg, ConsensusValue, VerifiedConsensusMsg,
};
use mc_transaction_core::mint::constants::{MAX_MINT_CONFIG_TXS_PER_BLOCK, MAX_MINT_TXS_PER_BLOCK};
use mc_util_metered_channel::Sender;
use std::{
    path::PathBuf,
    sync::{
        atomic::{AtomicBool, AtomicU64, Ordering},
        Arc, Mutex,
    },
    thread,
    thread::JoinHandle,
    time::{Duration, Instant},
};

/// Time we're allowed to stay behind before we initiate catchup.
/// This reduces the amount of unnecessary catchups due to minor network issues.
pub const IS_BEHIND_GRACE_PERIOD: Duration = Duration::from_secs(10);

/// Maximum number of pending values to hand over to `scp` at each slot.
/// This is currently capped due to pending values not being capped and an
/// outstanding issue of `scp` performing more expensive and exhaustive
/// validation than is sometimes required.
pub const MAX_PENDING_VALUES_TO_NOMINATE: usize = 100;

pub struct ByzantineLedger {
    // Handle to a worker thread.
    worker_handle: Option<JoinHandle<()>>,

    // Sender-end of the worker's task queue.
    task_sender: Sender<TaskMessage>,

    // True if this node is behind its peers. (Set by the worker)
    is_behind: Arc<AtomicBool>,

    // The highest block index that the network appears to agree on. (Set by the worker)
    highest_peer_block: Arc<AtomicU64>,

    // Highest consensus message issued by this node. (Set by the worker)
    highest_issued_msg: Arc<Mutex<Option<ConsensusMsg>>>,
}

/// An error type for mc-consensus-scp validation/combine callbacks.
#[derive(Clone, Debug, Display)]
enum UnifiedNodeError {
    /// TxManager: {0}
    TxManager(TxManagerError),

    /// MintTxManager: {0}
    MintTxManager(MintTxManagerError),
}

impl From<TxManagerError> for UnifiedNodeError {
    fn from(src: TxManagerError) -> Self {
        Self::TxManager(src)
    }
}

impl From<MintTxManagerError> for UnifiedNodeError {
    fn from(src: MintTxManagerError) -> Self {
        Self::MintTxManager(src)
    }
}

impl ByzantineLedger {
    /// Create a new ByzantineLedger
    ///
    /// # Arguments
    /// * `node_id` - The local node's ID.
    /// * `quorum_set` - The local node's quorum set.
    /// * `enclave` - Consensus enclave.
    /// * `peer_manager` - PeerManager
    /// * `ledger` - The local node's ledger.
    /// * `tx_manager` - TxManager
    /// * `mint_tx_manager` - MintTxManager
    /// * `broadcaster` - Broadcaster
    /// * `msg_signer_key` - Signs consensus messages issued by this node.
    /// * `tx_source_urls` - Source URLs for fetching block contents.
    /// * `scp_debug_dir` - If Some, debugging info will be written in this
    ///   directory.
    /// * `logger` - Logger.
    pub fn new<
        PC: BlockchainConnection + ConsensusConnection + 'static,
        L: Ledger + Clone + Sync + 'static,
        TXM: TxManager + Send + Sync + 'static,
        MTXM: MintTxManager + Send + Sync + 'static,
        E: ConsensusEnclave + Send + Sync + 'static,
    >(
        node_id: NodeID,
        quorum_set: QuorumSet,
        enclave: E,
        peer_manager: ConnectionManager<PC>,
        ledger: L,
        tx_manager: Arc<TXM>,
        mint_tx_manager: Arc<MTXM>,
        broadcaster: Arc<Mutex<dyn Broadcast>>,
        msg_signer_key: Arc<Ed25519Pair>,
        tx_source_urls: Vec<String>,
        scp_debug_dir: Option<PathBuf>,
        logger: Logger,
    ) -> Self {
        // TODO: this should be passed in as an argument.
        let scp_node: Box<dyn ScpNode<ConsensusValue>> = {
            let tx_manager_validate = tx_manager.clone();
            let tx_manager_combine = tx_manager.clone();
            let mint_tx_manager_validate = mint_tx_manager.clone();
            let mint_tx_manager_combine = mint_tx_manager.clone();
            let current_slot_index = ledger.num_blocks().unwrap();
            let node = Node::new(
                node_id.clone(),
                quorum_set,
                // Validation callback
                Arc::new(move |scp_value| match scp_value {
                    ConsensusValue::TxHash(tx_hash) => tx_manager_validate
                        .validate(tx_hash)
                        .map_err(UnifiedNodeError::from),

                    ConsensusValue::MintConfigTx(mint_config_tx) => mint_tx_manager_validate
                        .validate_mint_config_tx(mint_config_tx)
                        .map_err(UnifiedNodeError::from),

                    ConsensusValue::MintTx(mint_tx) => mint_tx_manager_validate
                        .validate_mint_tx(mint_tx)
                        .map_err(UnifiedNodeError::from),
                }),
                // Combine callback
                Arc::new(move |scp_values| {
                    let mut tx_hashes = Vec::new();
                    let mut mint_config_txs = Vec::new();
                    let mut mint_txs = Vec::new();

                    for value in scp_values {
                        match value {
                            ConsensusValue::TxHash(tx_hash) => tx_hashes.push(*tx_hash),
                            ConsensusValue::MintConfigTx(mint_config_tx) => {
                                mint_config_txs.push(mint_config_tx.clone());
                            }
                            ConsensusValue::MintTx(mint_tx) => {
                                mint_txs.push(mint_tx.clone());
                            }
                        }
                    }
                    let tx_hashes = tx_manager_combine.combine(&tx_hashes[..])?;
                    let tx_hashes_iter = tx_hashes.into_iter().map(ConsensusValue::TxHash);

                    let mint_config_txs = mint_tx_manager_combine.combine_mint_config_txs(
                        &mint_config_txs[..],
                        MAX_MINT_CONFIG_TXS_PER_BLOCK,
                    )?;
                    let mint_config_txs_iter = mint_config_txs
                        .into_iter()
                        .map(ConsensusValue::MintConfigTx);

                    let mint_txs = mint_tx_manager_combine
                        .combine_mint_txs(&mint_txs[..], MAX_MINT_TXS_PER_BLOCK)?;
                    let mint_txs_iter = mint_txs.into_iter().map(ConsensusValue::MintTx);

                    Ok(tx_hashes_iter
                        .chain(mint_config_txs_iter)
                        .chain(mint_txs_iter)
                        .collect())
                }),
                current_slot_index,
                logger.clone(),
            );

            match scp_debug_dir {
                None => Box::new(node),
                Some(path) => Box::new(
                    LoggingScpNode::new(node, path, logger.clone())
                        .expect("Failed creating LoggingScpNode"),
                ),
            }
        };

        // The worker's task queue.
        let (task_sender, task_receiver) =
            mc_util_metered_channel::unbounded(&counters::BYZANTINE_LEDGER_MESSAGE_QUEUE_SIZE);

        // Mutable state shared with the worker thread.
        let is_behind = Arc::new(AtomicBool::new(false));
        let highest_peer_block = Arc::new(AtomicU64::new(0));
        let highest_issued_msg = Arc::new(Mutex::new(Option::<ConsensusMsg>::None));

        // Start worker thread
        let worker_handle = {
            let ledger_sync_service = LedgerSyncService::new(
                ledger.clone(),
                peer_manager.clone(),
                ReqwestTransactionsFetcher::new(tx_source_urls, logger.clone()).unwrap(), /* Unwrap? */
                logger.clone(),
            );

            let mut worker = ByzantineLedgerWorker::new(
                enclave,
                scp_node,
                msg_signer_key,
                ledger,
                ledger_sync_service,
                peer_manager,
                tx_manager,
                mint_tx_manager,
                broadcaster.clone(),
                task_receiver,
                is_behind.clone(),
                highest_peer_block.clone(),
                highest_issued_msg.clone(),
                logger,
            );

            Some(
                thread::Builder::new()
                    .name(format!("ByzantineLedger{:?}", &node_id))
                    .spawn(move || loop {
                        if !worker.tick() {
                            break;
                        }
                        thread::sleep(Duration::from_millis(10));
                    })
                    .expect("failed spawning ByzantineLedger"),
            )
        };

        Self {
            worker_handle,
            task_sender,
            is_behind,
            highest_peer_block,
            highest_issued_msg,
        }
    }

    /// Handle transactions submitted by clients.
    pub fn push_values(&self, values: Vec<ConsensusValue>, received_at: Option<Instant>) {
        self.task_sender
            .send(TaskMessage::Values(received_at, values))
            .expect("Could not send values");
    }

    /// Handle consensus messages received from the network.
    pub fn handle_consensus_msg(
        &self,
        consensus_msg: VerifiedConsensusMsg,
        from_responder_id: ResponderId,
    ) {
        self.task_sender
            .send(TaskMessage::ConsensusMsg(consensus_msg, from_responder_id))
            .expect("Could not send consensus msg");
    }

    pub fn stop(&mut self) {
        let _ = self.task_sender.send(TaskMessage::StopTrigger);
        self.join();
    }

    pub fn join(&mut self) {
        if let Some(thread) = self.worker_handle.take() {
            thread.join().expect("ByzantineLedger join failed");
        }
    }

    /// Check if the node is currently behind it's peers.
    pub fn is_behind(&self) -> bool {
        self.is_behind.load(Ordering::SeqCst)
    }

    /// Get the highest scp message this node has issued.
    pub fn get_highest_issued_message(&self) -> Option<ConsensusMsg> {
        self.highest_issued_msg
            .lock()
            .expect("mutex poisoned")
            .clone()
    }

    /// Get the highest block agreed upon by peers.
    pub fn highest_peer_block(&self) -> u64 {
        self.highest_peer_block.load(Ordering::SeqCst)
    }
}

impl Drop for ByzantineLedger {
    fn drop(&mut self) {
        self.stop()
    }
}

#[cfg(test)]
mod tests {
    use super::*;
    use crate::{
        mint_tx_manager::{MintTxManagerImpl, MockMintTxManager},
        tx_manager::{MockTxManager, TxManagerImpl},
        validators::DefaultTxManagerUntrustedInterfaces,
    };

    use mc_blockchain_types::{Block, BlockContents, BlockVersion};
    use mc_common::logger::test_with_logger;
    use mc_consensus_enclave_mock::ConsensusServiceMockEnclave;
    use mc_consensus_scp::{core_types::Ballot, msg::*, SlotIndex};
    use mc_crypto_keys::{DistinguishedEncoding, Ed25519Private};
    use mc_ledger_db::Ledger;
    use mc_peers::{MockBroadcast, ThreadedBroadcaster};
<<<<<<< HEAD
    use mc_peers_test_utils::MockPeerConnection;
    use mc_transaction_core::TokenId;
=======
    use mc_peers_test_utils::{test_peer_uri_with_key, MockPeerConnection};
    use mc_transaction_core::{Block, BlockContents, BlockVersion, TokenId};
>>>>>>> afda1d14
    use mc_transaction_core_test_utils::{
        create_ledger, create_mint_config_tx_and_signers, create_mint_tx, create_transaction,
        initialize_ledger, mint_config_tx_to_validated, AccountKey,
    };
    use mc_util_from_random::FromRandom;
    use mc_util_uri::{ConnectionUri, ConsensusPeerUri};
    use rand::{rngs::StdRng, SeedableRng};
    use serial_test::serial;
    use std::{
        collections::BTreeSet,
        convert::TryInto,
        iter::FromIterator,
        sync::{Arc, Mutex},
        time::Instant,
    };

    // Run these tests with a particular block version
    const BLOCK_VERSION: BlockVersion = BlockVersion::ZERO;

    // Get the local node's NodeID and message signer key.
    pub fn get_local_node_config(node_id: u32) -> (NodeID, ConsensusPeerUri, Arc<Ed25519Pair>) {
        let secret_key = Ed25519Private::try_from_der(
            base64::decode("MC4CAQAwBQYDK2VwBCIEIC50QXQll2Y9qxztvmsUgcBBIxkmk7EQjxzQTa926bKo")
                .unwrap()
                .as_slice(),
        )
        .unwrap();
        let signer_key = Ed25519Pair::from(secret_key);
        let node_uri = test_peer_uri_with_key(node_id, &signer_key.public_key());
        let node_id = node_uri.node_id().unwrap();

        (node_id, node_uri, Arc::new(signer_key))
    }

    #[derive(Clone)]
    pub struct PeerConfig {
        pub id: NodeID,
        pub uri: ConsensusPeerUri,
        pub quorum_set: QuorumSet,
        pub signer_key: Arc<Ed25519Pair>,
    }

    impl PeerConfig {
        fn new(
            id: NodeID,
            uri: ConsensusPeerUri,
            quorum_set: QuorumSet,
            signer_key: Ed25519Pair,
        ) -> Self {
            Self {
                id,
                uri,
                quorum_set,
                signer_key: Arc::new(signer_key),
            }
        }
    }

    // Get the peers' configurations.
    pub fn get_peers(peer_ids: &[u32], rng: &mut StdRng) -> Vec<PeerConfig> {
        peer_ids
            .iter()
            .map(|peer_id| {
                let signer_key = Ed25519Pair::from_random(rng);
                let uri = test_peer_uri_with_key(*peer_id, &signer_key.public_key());
                let node_id = NodeID {
                    responder_id: uri.responder_id().unwrap(),
                    public_key: signer_key.public_key(),
                };
                let quorum_set = QuorumSet::empty();
                PeerConfig::new(node_id, uri, quorum_set, signer_key)
            })
            .collect()
    }

    #[test_with_logger]
    #[serial(counters)]
    fn test_is_behind(logger: Logger) {
        let mut rng: StdRng = SeedableRng::from_seed([216u8; 32]);

        // Other nodes.
        let peers = get_peers(&[11, 22, 33], &mut rng);

        // Local node.
        let (local_node_id, _local_node_uri, msg_signer_key) = get_local_node_config(11);

        // Local node's quorum set.
        let local_quorum_set =
            QuorumSet::new_with_node_ids(2, vec![peers[0].id.clone(), peers[1].id.clone()]);

        // Local node's Ledger.
        let mut ledger = create_ledger();
        let sender = AccountKey::random(&mut rng);
        let num_blocks = 1;
        initialize_ledger(BLOCK_VERSION, &mut ledger, num_blocks, &sender, &mut rng);

        // Mock enclave.
        let enclave = ConsensusServiceMockEnclave::default();
        enclave.blockchain_config.lock().unwrap().block_version = BLOCK_VERSION;

        // Mock peer_manager
        let peer_manager = ConnectionManager::new(
            vec![
                MockPeerConnection::new(
                    peers[0].uri.clone(),
                    local_node_id.clone(),
                    ledger.clone(),
                    10,
                ),
                MockPeerConnection::new(
                    peers[1].uri.clone(),
                    local_node_id.clone(),
                    ledger.clone(),
                    10,
                ),
            ],
            logger.clone(),
        );

        // Mock tx_manager
        let tx_manager = Arc::new(MockTxManager::new());

        // Mock mint_tx_manager
        let mint_tx_manager = Arc::new(MockMintTxManager::new());

        // Mock broadcaster
        let broadcaster = Arc::new(Mutex::new(MockBroadcast::new()));

        let byzantine_ledger = ByzantineLedger::new(
            local_node_id,
            local_quorum_set,
            enclave,
            peer_manager,
            ledger.clone(),
            tx_manager,
            mint_tx_manager,
            broadcaster,
            msg_signer_key,
            Vec::new(),
            None,
            logger.clone(),
        );

        // Initially, byzantine_ledger is not behind.
        assert!(!byzantine_ledger.is_behind());
    }

    // Initially, ByzantineLedger should emit the normal SCPStatements from
    // single-slot consensus.
    #[test_with_logger]
    #[serial(counters)]
    fn test_single_slot_consensus(logger: Logger) {
        let mut rng: StdRng = SeedableRng::from_seed([209u8; 32]);

        // Other nodes.
        let peers = get_peers(&[22, 33, 44], &mut rng);

        let node_a = peers[0].clone();
        let node_b = peers[1].clone();

        // Local node.
        let (local_node_id, _, local_signer_key) = get_local_node_config(11);

        // Local node's quorum set.
        let local_quorum_set =
            QuorumSet::new_with_node_ids(2, vec![node_a.id.clone(), node_b.id.clone()]);

        // Local node's Ledger.
        let mut ledger = create_ledger();
        let sender = AccountKey::random(&mut rng);
        let num_blocks = 1;
        initialize_ledger(BLOCK_VERSION, &mut ledger, num_blocks, &sender, &mut rng);

        // Mock peer_manager
        let mock_peer = MockPeerConnection::new(
            node_a.uri.clone(),
            local_node_id.clone(),
            ledger.clone(),
            10,
        );

        // We use this later to examine the messages received by this peer.
        let mock_peer_state = mock_peer.state.clone();

        // Set up peer_manager.
        let peer_manager = ConnectionManager::new(
            vec![
                mock_peer,
                MockPeerConnection::new(
                    node_b.uri.clone(),
                    local_node_id.clone(),
                    ledger.clone(),
                    10,
                ),
            ],
            logger.clone(),
        );

        let broadcaster = Arc::new(Mutex::new(ThreadedBroadcaster::new(
            &peer_manager,
            &mc_peers::ThreadedBroadcasterFibonacciRetryPolicy::default(),
            logger.clone(),
        )));

        let enclave = ConsensusServiceMockEnclave::default();
        enclave.blockchain_config.lock().unwrap().block_version = BLOCK_VERSION;

        let tx_manager = Arc::new(TxManagerImpl::new(
            enclave.clone(),
            DefaultTxManagerUntrustedInterfaces::new(ledger.clone()),
            logger.clone(),
        ));

        let mint_tx_manager = Arc::new(MintTxManagerImpl::new(
            ledger.clone(),
            BLOCK_VERSION,
            Default::default(),
            logger.clone(),
        ));

        let byzantine_ledger = ByzantineLedger::new(
            local_node_id.clone(),
            local_quorum_set.clone(),
            enclave,
            peer_manager,
            ledger.clone(),
            tx_manager.clone(),
            mint_tx_manager,
            broadcaster,
            local_signer_key.clone(),
            Vec::new(),
            None,
            logger.clone(),
        );

        // Initially, there should be no messages to the network.
        {
            assert_eq!(
                mock_peer_state
                    .lock()
                    .expect("Could not lock mock peer state")
                    .msgs
                    .len(),
                0
            );
        }

        // Generate and submit transactions.
        let mut transactions = {
            let block_contents = ledger.get_block_contents(0).unwrap();

            let recipient = AccountKey::random(&mut rng);
            let tx1 = create_transaction(
                BLOCK_VERSION,
                &mut ledger,
                &block_contents.outputs[0],
                &sender,
                &recipient.default_subaddress(),
                10,
                &mut rng,
            );

            let recipient = AccountKey::random(&mut rng);
            let tx2 = create_transaction(
                BLOCK_VERSION,
                &mut ledger,
                &block_contents.outputs[1],
                &sender,
                &recipient.default_subaddress(),
                10,
                &mut rng,
            );

            let recipient = AccountKey::random(&mut rng);
            let tx3 = create_transaction(
                BLOCK_VERSION,
                &mut ledger,
                &block_contents.outputs[2],
                &sender,
                &recipient.default_subaddress(),
                10,
                &mut rng,
            );

            vec![tx1, tx2, tx3]
        };

        let client_tx_zero = transactions.pop().unwrap();
        let client_tx_one = transactions.pop().unwrap();
        let client_tx_two = transactions.pop().unwrap();

        let hash_tx_zero: ConsensusValue = tx_manager
            .insert(ConsensusServiceMockEnclave::tx_to_tx_context(
                &client_tx_zero,
            ))
            .unwrap()
            .into();

        let hash_tx_one: ConsensusValue = tx_manager
            .insert(ConsensusServiceMockEnclave::tx_to_tx_context(
                &client_tx_one,
            ))
            .unwrap()
            .into();

        let hash_tx_two: ConsensusValue = tx_manager
            .insert(ConsensusServiceMockEnclave::tx_to_tx_context(
                &client_tx_two,
            ))
            .unwrap()
            .into();

        byzantine_ledger.push_values(
            vec![
                hash_tx_zero.clone(),
                hash_tx_one.clone(),
                hash_tx_two.clone(),
            ],
            Some(Instant::now()),
        );

        let slot_index = num_blocks as SlotIndex;

        // After some time, this node should nominate its client values.
        let expected_msg = ConsensusMsg::from_scp_msg(
            &ledger,
            Msg::new(
                local_node_id.clone(),
                local_quorum_set.clone(),
                slot_index,
                Topic::Nominate(NominatePayload {
                    X: BTreeSet::from_iter(vec![
                        hash_tx_zero.clone(),
                        hash_tx_one.clone(),
                        hash_tx_two.clone(),
                    ]),
                    Y: BTreeSet::default(),
                }),
            ),
            &local_signer_key,
        )
        .unwrap();

        let deadline = Instant::now() + Duration::from_secs(60);
        while Instant::now() < deadline {
            {
                if mock_peer_state
                    .lock()
                    .expect("Could not lock mock peer state")
                    .msgs
                    .contains(&expected_msg)
                {
                    break;
                }
            }

            thread::sleep(Duration::from_millis(100_u64));
        }

        {
            let msgs = &mock_peer_state
                .lock()
                .expect("Could not lock mock peer state")
                .msgs;
            assert!(
                msgs.contains(&expected_msg),
                "Nominate msg not found. msgs={:#?}",
                msgs,
            );
        }

        // Push ballot statements from node_a and node_b so that consensus is reached.
        byzantine_ledger.handle_consensus_msg(
            ConsensusMsg::from_scp_msg(
                &ledger,
                Msg::new(
                    node_a.id.clone(),
                    node_a.quorum_set.clone(),
                    slot_index,
                    Topic::Commit(CommitPayload {
                        B: Ballot::new(
                            100,
                            &[
                                hash_tx_zero.clone(),
                                hash_tx_one.clone(),
                                hash_tx_two.clone(),
                            ],
                        ),
                        PN: 77,
                        CN: 55,
                        HN: 66,
                    }),
                ),
                &node_a.signer_key,
            )
            .unwrap()
            .try_into()
            .unwrap(),
            node_a.id.responder_id.clone(),
        );

        byzantine_ledger.handle_consensus_msg(
            ConsensusMsg::from_scp_msg(
                &ledger,
                Msg::new(
                    node_b.id.clone(),
                    node_b.quorum_set.clone(),
                    slot_index,
                    Topic::Commit(CommitPayload {
                        B: Ballot::new(
                            100,
                            &[
                                hash_tx_zero.clone(),
                                hash_tx_one.clone(),
                                hash_tx_two.clone(),
                            ],
                        ),
                        PN: 77,
                        CN: 55,
                        HN: 66,
                    }),
                ),
                &node_b.signer_key,
            )
            .unwrap()
            .try_into()
            .unwrap(),
            node_a.id.responder_id,
        );

        // TODO MC-1055 write a test for this
        // Byzantine ledger should ignore a message whose signature does not verify
        // let mut bad_msg = ConsensusMsg::from_scp_msg(
        //     &ledger,
        //     Msg::new(
        //         node_c.0.clone(),
        //         node_c.1,
        //         slot_index,
        //         Topic::Commit(CommitPayload {
        //             B: Ballot::new(100, &[hash_tx_zero, hash_tx_one]),
        //             PN: 77,
        //             CN: 55,
        //             HN: 66,
        //         }),
        //     ),
        //     &node_c_signer_key,
        // )
        // .unwrap();
        // bad_msg.scp_msg.slot_index = 80;
        // byzantine_ledger.handle_consensus_msg(bad_msg, node_c.0.responder_id);

        // After some time, this node should emit some statements and write a new block
        // to its ledger.
        let deadline = Instant::now() + Duration::from_secs(60);
        while Instant::now() < deadline {
            let num_blocks_after = ledger.num_blocks().unwrap();
            if num_blocks_after > num_blocks {
                break;
            }

            thread::sleep(Duration::from_millis(100_u64));
        }

        let mut emitted_msgs = mock_peer_state
            .lock()
            .expect("Could not lock peer state")
            .msgs
            .clone();
        assert!(!emitted_msgs.is_empty());
        assert_eq!(
            emitted_msgs.pop_back().unwrap(),
            ConsensusMsg::from_scp_msg(
                &ledger,
                Msg::new(
                    local_node_id,
                    local_quorum_set,
                    slot_index,
                    Topic::Externalize(ExternalizePayload {
                        C: Ballot::new(55, &[hash_tx_zero, hash_tx_one, hash_tx_two,]),
                        HN: 66,
                    }),
                ),
                &local_signer_key
            )
            .unwrap(),
        );

        // The local ledger should now contain a new block.
        let num_blocks_after = ledger.num_blocks().unwrap();
        assert_eq!(num_blocks + 1, num_blocks_after);

        // The block should have a valid signature.
        let block = ledger.get_block(num_blocks).unwrap();
        let signature = ledger.get_block_signature(num_blocks).unwrap();

        let signature_verification_result = signature.verify(&block);
        assert!(signature_verification_result.is_ok());
    }

    #[test]
    #[ignore]
    // ByzantineLedger should sync its ledger with its peers, and then emit the
    // normal SCPStatements from single-slot consensus.
    fn test_ledger_sync() {
        unimplemented!()
    }

    // ByzantineLedger should emit the normal SCPStatements from
    // single-slot consensus that contains mint txs.
    #[test_with_logger]
    #[serial(counters)]
    fn test_single_slot_consensus_on_mint_txs(logger: Logger) {
        let mut rng: StdRng = SeedableRng::from_seed([209u8; 32]);

        // Other nodes.
        let peers = get_peers(&[22, 33, 44], &mut rng);

        let node_a = peers[0].clone();
        let node_b = peers[1].clone();

        // Local node.
        let (local_node_id, _, local_signer_key) = get_local_node_config(11);

        // Local node's quorum set.
        let local_quorum_set =
            QuorumSet::new_with_node_ids(2, vec![node_a.id.clone(), node_b.id.clone()]);

        // Local node's Ledger.
        let mut ledger = create_ledger();
        let sender = AccountKey::random(&mut rng);
        initialize_ledger(BLOCK_VERSION, &mut ledger, 1, &sender, &mut rng);

        // Generate a mint config and put it in the ledger so that validation of MintTxs
        // can take place.
        let token_id1 = TokenId::from(1);
        let (mint_config_tx1, signers1) = create_mint_config_tx_and_signers(token_id1, &mut rng);

        let parent_block = ledger.get_block(ledger.num_blocks().unwrap() - 1).unwrap();

        let block_contents = BlockContents {
            validated_mint_config_txs: vec![mint_config_tx_to_validated(&mint_config_tx1)],
            ..Default::default()
        };
        let block = Block::new_with_parent(
            BlockVersion::MAX,
            &parent_block,
            &Default::default(),
            &block_contents,
        );

        ledger.append_block(&block, &block_contents, None).unwrap();

        // Mock peer_manager
        let mock_peer = MockPeerConnection::new(
            node_a.uri.clone(),
            local_node_id.clone(),
            ledger.clone(),
            10,
        );

        // We use this later to examine the messages received by this peer.
        let mock_peer_state = mock_peer.state.clone();

        // Set up peer_manager.
        let peer_manager = ConnectionManager::new(
            vec![
                mock_peer,
                MockPeerConnection::new(
                    node_b.uri.clone(),
                    local_node_id.clone(),
                    ledger.clone(),
                    10,
                ),
            ],
            logger.clone(),
        );

        let broadcaster = Arc::new(Mutex::new(ThreadedBroadcaster::new(
            &peer_manager,
            &mc_peers::ThreadedBroadcasterFibonacciRetryPolicy::default(),
            logger.clone(),
        )));

        let enclave = ConsensusServiceMockEnclave::default();
        enclave.blockchain_config.lock().unwrap().block_version = BlockVersion::MAX;

        let tx_manager = Arc::new(TxManagerImpl::new(
            enclave.clone(),
            DefaultTxManagerUntrustedInterfaces::new(ledger.clone()),
            logger.clone(),
        ));

        let mint_tx_manager = Arc::new(MintTxManagerImpl::new(
            ledger.clone(),
            BlockVersion::MAX,
            Default::default(),
            logger.clone(),
        ));

        let byzantine_ledger = ByzantineLedger::new(
            local_node_id.clone(),
            local_quorum_set.clone(),
            enclave,
            peer_manager,
            ledger.clone(),
            tx_manager,
            mint_tx_manager,
            broadcaster,
            local_signer_key.clone(),
            Vec::new(),
            None,
            logger.clone(),
        );

        // Initially, there should be no messages to the network.
        {
            assert_eq!(
                mock_peer_state
                    .lock()
                    .expect("Could not lock mock peer state")
                    .msgs
                    .len(),
                0
            );
        }

        // Generate and submit transactions.
        let tx1 = create_mint_tx(
            token_id1,
            &[Ed25519Pair::from(signers1[0].private_key())],
            10,
            &mut rng,
        );
        let tx2 = create_mint_tx(
            token_id1,
            &[Ed25519Pair::from(signers1[0].private_key())],
            20,
            &mut rng,
        );
        let tx3 = create_mint_tx(
            token_id1,
            &[Ed25519Pair::from(signers1[0].private_key())],
            30,
            &mut rng,
        );

        byzantine_ledger.push_values(
            vec![
                ConsensusValue::MintTx(tx1.clone()),
                ConsensusValue::MintTx(tx2.clone()),
                ConsensusValue::MintTx(tx3.clone()),
            ],
            Some(Instant::now()),
        );

        let num_blocks = ledger.num_blocks().unwrap();
        let slot_index = num_blocks as SlotIndex;

        // After some time, this node should nominate its client values.
        let expected_msg = ConsensusMsg::from_scp_msg(
            &ledger,
            Msg::new(
                local_node_id.clone(),
                local_quorum_set.clone(),
                slot_index,
                Topic::Nominate(NominatePayload {
                    X: BTreeSet::from_iter(vec![
                        ConsensusValue::MintTx(tx1.clone()),
                        ConsensusValue::MintTx(tx2.clone()),
                        ConsensusValue::MintTx(tx3.clone()),
                    ]),
                    Y: BTreeSet::default(),
                }),
            ),
            &local_signer_key,
        )
        .unwrap();

        let deadline = Instant::now() + Duration::from_secs(60);
        while Instant::now() < deadline {
            {
                if mock_peer_state
                    .lock()
                    .expect("Could not lock mock peer state")
                    .msgs
                    .contains(&expected_msg)
                {
                    break;
                }
            }

            thread::sleep(Duration::from_millis(100_u64));
        }

        {
            let msgs = &mock_peer_state
                .lock()
                .expect("Could not lock mock peer state")
                .msgs;
            assert!(
                msgs.contains(&expected_msg),
                "Nominate msg not found. msgs={:#?}",
                msgs,
            );
        }

        // Push ballot statements from node_a and node_b so that consensus is reached.
        byzantine_ledger.handle_consensus_msg(
            ConsensusMsg::from_scp_msg(
                &ledger,
                Msg::new(
                    node_a.id.clone(),
                    node_a.quorum_set.clone(),
                    slot_index,
                    Topic::Commit(CommitPayload {
                        B: Ballot::new(
                            100,
                            &[
                                ConsensusValue::MintTx(tx1.clone()),
                                ConsensusValue::MintTx(tx2.clone()),
                                ConsensusValue::MintTx(tx3.clone()),
                            ],
                        ),
                        PN: 77,
                        CN: 55,
                        HN: 66,
                    }),
                ),
                &node_a.signer_key,
            )
            .unwrap()
            .try_into()
            .unwrap(),
            node_a.id.responder_id.clone(),
        );

        byzantine_ledger.handle_consensus_msg(
            ConsensusMsg::from_scp_msg(
                &ledger,
                Msg::new(
                    node_b.id.clone(),
                    node_b.quorum_set.clone(),
                    slot_index,
                    Topic::Commit(CommitPayload {
                        B: Ballot::new(
                            100,
                            &[
                                ConsensusValue::MintTx(tx1.clone()),
                                ConsensusValue::MintTx(tx2.clone()),
                                ConsensusValue::MintTx(tx3.clone()),
                            ],
                        ),
                        PN: 77,
                        CN: 55,
                        HN: 66,
                    }),
                ),
                &node_b.signer_key,
            )
            .unwrap()
            .try_into()
            .unwrap(),
            node_a.id.responder_id,
        );

        // After some time, this node should emit some statements and write a new block
        // to its ledger.
        let deadline = Instant::now() + Duration::from_secs(60);
        while Instant::now() < deadline {
            let num_blocks_after = ledger.num_blocks().unwrap();
            if num_blocks_after > num_blocks {
                break;
            }

            thread::sleep(Duration::from_millis(100_u64));
        }

        let mut emitted_msgs = mock_peer_state
            .lock()
            .expect("Could not lock peer state")
            .msgs
            .clone();
        assert!(!emitted_msgs.is_empty());
        assert_eq!(
            emitted_msgs.pop_back().unwrap(),
            ConsensusMsg::from_scp_msg(
                &ledger,
                Msg::new(
                    local_node_id,
                    local_quorum_set,
                    slot_index,
                    Topic::Externalize(ExternalizePayload {
                        C: Ballot::new(
                            55,
                            &[
                                ConsensusValue::MintTx(tx1),
                                ConsensusValue::MintTx(tx2),
                                ConsensusValue::MintTx(tx3),
                            ]
                        ),
                        HN: 66,
                    }),
                ),
                &local_signer_key
            )
            .unwrap(),
        );

        // The local ledger should now contain a new block.
        let num_blocks_after = ledger.num_blocks().unwrap();
        assert_eq!(num_blocks + 1, num_blocks_after);

        // The block should have a valid signature.
        let block = ledger.get_block(num_blocks).unwrap();
        let signature = ledger.get_block_signature(num_blocks).unwrap();

        let signature_verification_result = signature.verify(&block);
        assert!(signature_verification_result.is_ok());
    }
}<|MERGE_RESOLUTION|>--- conflicted
+++ resolved
@@ -327,13 +327,8 @@
     use mc_crypto_keys::{DistinguishedEncoding, Ed25519Private};
     use mc_ledger_db::Ledger;
     use mc_peers::{MockBroadcast, ThreadedBroadcaster};
-<<<<<<< HEAD
-    use mc_peers_test_utils::MockPeerConnection;
+    use mc_peers_test_utils::{test_peer_uri_with_key, MockPeerConnection};
     use mc_transaction_core::TokenId;
-=======
-    use mc_peers_test_utils::{test_peer_uri_with_key, MockPeerConnection};
-    use mc_transaction_core::{Block, BlockContents, BlockVersion, TokenId};
->>>>>>> afda1d14
     use mc_transaction_core_test_utils::{
         create_ledger, create_mint_config_tx_and_signers, create_mint_tx, create_transaction,
         initialize_ledger, mint_config_tx_to_validated, AccountKey,
